--- conflicted
+++ resolved
@@ -2,16 +2,8 @@
 
 use bevy_ecs::entity::Entity;
 
-<<<<<<< HEAD
-use super::CommandBuilder;
+use super::{CommandBuilder, Full, WorldRef};
 use crate::{argument::ArgumentParser, graph::BrigadierEdge};
-=======
-use super::{CommandBuilder, Full, WorldRef};
-use crate::{
-    argument::ArgumentParser,
-    graph::{BrigadierEdge, BrigadierNode},
-};
->>>>>>> 97102555
 
 /// A trait for building functions to add to the
 /// [`BrigadierGraph`](super::BrigadierGraph).
