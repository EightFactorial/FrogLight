<<<<<<< HEAD
//! [`FrogNbt`](crate::prelude::FrogNbt) `with`-macro functions for common
=======
//! [`FrogNbt`](crate::prelude::FrogNbt) `with`-macro presets for common
>>>>>>> aa0ab567
//! scenarios

#[cfg(not(feature = "std"))]
use alloc::{boxed::Box, vec::Vec};

<<<<<<< HEAD
use super::{NbtCompound, NbtTag};
use crate::convert::{ConvertError, FromCompound, FromTag, IntoTag};
=======
use super::NbtCompound;
use crate::convert::{FromCompound, NbtError};
>>>>>>> aa0ab567

/// A Nbt mapper that converts between `i8` and `bool`
#[derive(Debug, Default, Clone, Copy, PartialEq, Eq)]
pub struct ByteBool;

impl ByteBool {
    /// Convert from `i8` to `bool`
    #[expect(unreachable_code)]
    pub fn read_from_tag(tag: &i8) -> Result<bool, NbtError> {
        match *tag {
            0i8 => Ok(false),
            1i8 => Ok(true),
            _ => Err(NbtError::ConversionError(
                core::any::type_name::<bool>(),
                todo!("Handle invalid boolean value"),
            )),
        }
    }

    /// Convert from `i8` to `bool`
    pub fn write_as_tag(val: &bool) -> Result<i8, NbtError> {
        match *val {
            false => Ok(0i8),
            true => Ok(1i8),
        }
    }
}

/// A Nbt mapper that converts between `i8` and `Option<bool>`
#[derive(Debug, Default, Clone, Copy, PartialEq, Eq)]
pub struct ByteBoolOption;

impl ByteBoolOption {
    /// Convert from `i8` to `Option<bool>`
    pub fn read_from_tag(tag: &i8) -> Result<Option<bool>, NbtError> {
        ByteBool::read_from_tag(tag).map(Some)
    }

    /// Convert from `Option<bool>` to `i8`
    #[expect(unreachable_code)]
    pub fn write_as_tag(val: &Option<bool>) -> Result<i8, NbtError> {
        val.as_ref().map_or_else(
            || {
                Err(NbtError::ConversionError(
                    core::any::type_name::<bool>(),
                    todo!("Handle `None` case of an optional bool"),
                ))
            },
            ByteBool::write_as_tag,
        )
    }
}

// -------------------------------------------------------------------------------------------------

/// A Nbt mapper that wraps a type in an option.
#[derive(Debug, Default, Clone, Copy, PartialEq, Eq)]
pub struct WrapOption;

impl WrapOption {
    /// Attempt to convert the type and wrap it inside of an Option.
    pub fn read_from_tag<T: Clone + TryInto<R>, R>(tag: &T) -> Result<Option<R>, NbtError>
    where T::Error: core::error::Error + 'static {
        tag.clone().try_into().map_or_else(
            |err| Err(NbtError::ConversionError(core::any::type_name::<R>(), Box::new(err))),
            |val| Ok(Some(val)),
        )
    }

    /// Attempt to unwrap the type and convert it.
    #[expect(unreachable_code)]
    pub fn write_as_tag<T: Clone + TryInto<R>, R>(tag: &Option<T>) -> Result<R, NbtError>
    where T::Error: core::error::Error + 'static {
        tag.as_ref().map_or_else(
            || {
                Err(NbtError::ConversionError(
                    core::any::type_name::<R>(),
                    todo!("Handle `None` case of an optional value"),
                ))
            },
            |val| {
                val.clone().try_into().map_err(|err| {
                    NbtError::ConversionError(core::any::type_name::<R>(), Box::new(err))
                })
            },
        )
    }
}

// -------------------------------------------------------------------------------------------------

/// A Nbt mapper that converts between `NbtTag` and `Option<R>`.
#[derive(Debug, Default, Clone, Copy, PartialEq, Eq)]
pub struct TagOption;

impl TagOption {
    /// Attempt to convert the type and wrap it inside of an `Option`.
    pub fn from_tag<R: FromTag>(tag: &NbtTag) -> Result<Option<R>, ConvertError> {
        R::from_tag(tag).map(Some)
    }

    /// Attempt to unwrap the type and convert it into a `NbtTag`.
    #[expect(unreachable_code)]
    pub fn into_tag<R: IntoTag>(val: &Option<R>) -> Result<NbtTag, ConvertError> {
        match val {
            Some(value) => value.into_tag(),
            None => Err(ConvertError::ConversionError(core::any::type_name::<R>(), todo!())),
        }
    }
}

// -------------------------------------------------------------------------------------------------

/// A Nbt mapper that converts between [`Vec`]s.
#[derive(Debug, Default, Clone, Copy, PartialEq, Eq)]
pub struct ConvertVec;

impl ConvertVec {
    /// Attempt to convert each element in the Vec.
    pub fn read_from_tag<T: Clone + TryInto<R>, R>(tag: &[T]) -> Result<Vec<R>, NbtError>
    where T::Error: core::error::Error + 'static {
        let mut vec = Vec::with_capacity(tag.len());
        for item in tag {
            vec.push(item.clone().try_into().map_err(|err| {
                NbtError::ConversionError(core::any::type_name::<R>(), Box::new(err))
            })?);
        }
        Ok(vec)
    }
}

// -------------------------------------------------------------------------------------------------

/// A Nbt mapper that reads a list of [`NbtCompound`]s.
#[derive(Debug, Default, Clone, Copy, PartialEq, Eq)]
pub struct CompoundVec;

impl CompoundVec {
    /// Attempt to convert each element in the Vec.
    pub fn read_from_tag<R: FromCompound>(tag: &[NbtCompound]) -> Result<Vec<R>, NbtError> {
        let mut vec = Vec::with_capacity(tag.len());
        for compound in tag {
            vec.push(R::from_compound(compound)?);
        }
        Ok(vec)
    }
}<|MERGE_RESOLUTION|>--- conflicted
+++ resolved
@@ -1,20 +1,11 @@
-<<<<<<< HEAD
 //! [`FrogNbt`](crate::prelude::FrogNbt) `with`-macro functions for common
-=======
-//! [`FrogNbt`](crate::prelude::FrogNbt) `with`-macro presets for common
->>>>>>> aa0ab567
 //! scenarios
 
 #[cfg(not(feature = "std"))]
 use alloc::{boxed::Box, vec::Vec};
 
-<<<<<<< HEAD
 use super::{NbtCompound, NbtTag};
-use crate::convert::{ConvertError, FromCompound, FromTag, IntoTag};
-=======
-use super::NbtCompound;
-use crate::convert::{FromCompound, NbtError};
->>>>>>> aa0ab567
+use crate::convert::{FromCompound, FromTag, IntoTag, NbtError};
 
 /// A Nbt mapper that converts between `i8` and `bool`
 #[derive(Debug, Default, Clone, Copy, PartialEq, Eq)]
@@ -112,16 +103,16 @@
 
 impl TagOption {
     /// Attempt to convert the type and wrap it inside of an `Option`.
-    pub fn from_tag<R: FromTag>(tag: &NbtTag) -> Result<Option<R>, ConvertError> {
+    pub fn read_from_tag<R: FromTag>(tag: &NbtTag) -> Result<Option<R>, NbtError> {
         R::from_tag(tag).map(Some)
     }
 
     /// Attempt to unwrap the type and convert it into a `NbtTag`.
     #[expect(unreachable_code)]
-    pub fn into_tag<R: IntoTag>(val: &Option<R>) -> Result<NbtTag, ConvertError> {
+    pub fn write_as_tag<R: IntoTag>(val: &Option<R>) -> Result<NbtTag, NbtError> {
         match val {
             Some(value) => value.into_tag(),
-            None => Err(ConvertError::ConversionError(core::any::type_name::<R>(), todo!())),
+            None => Err(NbtError::ConversionError(core::any::type_name::<R>(), todo!())),
         }
     }
 }
